--- conflicted
+++ resolved
@@ -30,9 +30,8 @@
       {
         "id": "measure_tvoc_index_changed",
         "title": {
-<<<<<<< HEAD
-          "en": "The TVOC index value has changed",
-          "nl": "De VOS-indexwaarde is veranderd",
+          "en": "The TVOC index has changed",
+          "nl": "De VOS-index is veranderd",
           "da": "TVOC-indeksværdien har ændret sig",
           "it": "Il valore dell'indice TVOC è cambiato",
           "ko": "TVOC 지수 값이 변경됨",
@@ -40,10 +39,6 @@
           "pl": "Zmieniła się wartość wskaźnika wszystkich LZO",
           "ru": "Значение показателя TVOC изменилось",
           "sv": "TVOC-indexvärdet har ändrats"
-=======
-          "en": "The TVOC index has changed",
-          "nl": "De VOS-index is veranderd"
->>>>>>> 950a774c
         },
         "tokens": [
           {
