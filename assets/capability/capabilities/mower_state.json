{
  "type": "enum",
  "title": {
    "en": "Mower state",
    "nl": "Staat van de maaier",
    "da": "Plæneklipperens tilstand",
    "it": "Stato del tosaerba",
    "ko": "잔디깎이 상태",
    "pl": "Stan kosiarki",
    "ru": "Состояние косилки",
    "sv": "Gräsllipparens tillstånd"
  },
  "desc": {
    "en": "The current state of the lawnmower.",
    "da": "Plæneklipperens nuværende tilstand.",
    "it": "Lo stato attuale del tosaerba.",
    "ko": "잔디 깎는 기계의 현재 상태입니다.",
    "nl": "De huidige staat van de grasmaaier.",
    "pl": "Aktualny stan kosiarki.",
    "ru": "Текущее состояние газонокосилки.",
    "sv": "Det aktuella tillståndet för gräsklipparen."
  },
  "values": [
    {
      "id": "mowing",
      "title": {
        "en": "Mowing",
        "da": "Klipper",
        "it": "Falciatura in corso",
        "ko": "잔디 깎는 중",
        "nl": "Maaien",
        "pl": "W trakcie koszenia",
        "ru": "Кошение",
        "sv": "Klippning"
      }
    },
    {
      "id": "docked",
      "title": {
        "en": "Docked",
        "da": "Forankret",
        "it": "Alloggiato",
        "ko": "도킹됨",
        "nl": "Gekoppeld",
        "pl": "Zadokowana",
        "ru": "На док-станции",
        "sv": "Dockad"
      }
    },
    {
      "id": "paused",
      "title": {
        "en": "Paused",
        "da": "På pause",
        "it": "In pausa",
        "ko": "일시중지됨",
        "nl": "Gepauzeerd",
        "pl": "Wstrzymana",
        "ru": "На паузе",
        "sv": "Pausad"
      }
    },
    {
      "id": "error",
      "title": {
        "en": "Error",
        "da": "Fejl",
        "it": "Errore",
        "ko": "오류",
        "nl": "Fout",
        "pl": "Błąd",
        "ru": "Ошибка",
        "sv": "Fel"
      }
    }
  ],
  "getable": true,
  "setable": true,
  "uiComponent": "picker",
  "$flow": {
    "triggers": [
      {
        "id": "mower_state_changed",
        "title": {
<<<<<<< HEAD
          "en": "The lawnmower state changed",
          "da": "Plæneklipperens tilstand ændrede sig",
          "it": "Lo stato del tosaerba è cambiato",
          "ko": "잔디깎이 상태 변경됨",
          "nl": "De staat van de grasmaaier is veranderd",
          "pl": "Zmienił się stan kosiarki",
          "ru": "Состояние газонокосилки изменилось",
          "sv": "Läget för gräsklippare förändrades"
=======
          "en": "The lawnmower state changed to"
>>>>>>> 950a774c
        },
        "args": [
          {
            "name": "state",
            "type": "dropdown",
            "values": "$values"
          }
        ]
      }
    ],
    "conditions": [
      {
        "id": "mower_state_is",
        "title": {
          "en": "The lawnmower !{{is|is not}}",
          "da": "Plæneklipperen !{{er|er ikke}}",
          "it": "Il tosaerba !{{è|non è}}",
          "ko": "잔디깎이가 다음!{{과 같음| 아님}}",
          "nl": "De grasmaaier !{{is|is niet}}",
          "pl": "Kosiarka !{{jest|nie jest}}",
          "ru": "Газонокосилка !{{is|is not}}",
          "sv": "Gräsklipparen !{{är|är inte}}"
        },
        "args": [
          {
            "name": "state",
            "type": "dropdown",
            "values": "$values"
          }
        ]
      }
    ],
    "actions": [
      {
        "id": "mower_state_mow",
        "title": {
          "en": "Start mowing",
          "da": "Begynd at slå græs",
          "it": "Inizia a falciare",
          "ko": "잔디 깎기 시작",
          "nl": "Beginnen met maaien",
          "pl": "Rozpocznij koszenie",
          "ru": "Начать косить",
          "sv": "Börja klippa gräset"
        }
      },
      {
        "id": "mower_state_pause",
        "title": {
          "en": "Pause mowing",
          "da": "Sæt plæneklipning på pause",
          "it": "Sospendi la falciatura",
          "ko": "잔디 깎기 일시중지",
          "nl": "Maaien onderbreken",
          "pl": "Wstrzymaj koszenie",
          "ru": "Приостановить кошение",
          "sv": "Pausa klippningen"
        }
      },
      {
        "id": "mower_state_dock",
        "title": {
          "en": "Return to dock",
          "da": "Vend tilbage til base",
          "it": "Torna all'alloggiamento",
          "ko": "도크로 복귀",
          "nl": "Terug naar dok",
          "pl": "Powrót do doku",
          "ru": "Вернуться на док-станцию",
          "sv": "Återgå till dockan"
        }
      }
    ]
  },
  "minCompatibility": "12.1.0"
}<|MERGE_RESOLUTION|>--- conflicted
+++ resolved
@@ -82,8 +82,7 @@
       {
         "id": "mower_state_changed",
         "title": {
-<<<<<<< HEAD
-          "en": "The lawnmower state changed",
+          "en": "The lawnmower state changed to",
           "da": "Plæneklipperens tilstand ændrede sig",
           "it": "Lo stato del tosaerba è cambiato",
           "ko": "잔디깎이 상태 변경됨",
@@ -91,9 +90,6 @@
           "pl": "Zmienił się stan kosiarki",
           "ru": "Состояние газонокосилки изменилось",
           "sv": "Läget för gräsklippare förändrades"
-=======
-          "en": "The lawnmower state changed to"
->>>>>>> 950a774c
         },
         "args": [
           {
