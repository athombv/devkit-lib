--- conflicted
+++ resolved
@@ -78,8 +78,7 @@
       {
         "id": "docked",
         "title": {
-<<<<<<< HEAD
-          "en": "Is !{{Docked|Not docked}}",
+          "en": "Is !{{docked|not docked}}",
           "nl": "Is !{{gekoppeld|niet gekoppeld}}",
           "da": "Er !{{Forankret|Ikke forankret}}",
           "it": "È !{{alloggiato|non alloggiato}}",
@@ -87,10 +86,6 @@
           "pl": "Jest !",
           "ru": "!{{Установлено в док-станцию|Не установлено в док-станцию}}",
           "sv": "Är !{{dockad|inte dockad}}"
-=======
-          "en": "Is !{{docked|not docked}}",
-          "nl": "Is !{{gedockt|niet gedockt}}"
->>>>>>> 950a774c
         }
       }
     ]
