--- conflicted
+++ resolved
@@ -61,9 +61,8 @@
       {
         "id": "fan_mode_changed",
         "title": {
-<<<<<<< HEAD
-          "en": "The fan mode has changed to",
-          "nl": "De ventilatormodus is veranderd naar",
+          "en": "The fan mode changed to",
+          "nl": "De ventilatormodus veranderd naar",
           "da": "Ventilatortilstanden er ændret til",
           "it": "La modalità ventola è passata a",
           "ko": "팬 모드가 다음으로 변경됨",
@@ -71,10 +70,6 @@
           "pl": "Tryb wentylatora zmienił się na",
           "ru": "Режим вентилятора изменен на",
           "sv": "Fläktläget har ändrats till"
-=======
-          "en": "The fan mode changed to",
-          "nl": "De ventilatorstand veranderd naar"
->>>>>>> 950a774c
         },
         "args": [
           {
