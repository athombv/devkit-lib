{
  "type": "number",
  "title": {
    "en": "Carbon Filter",
    "nl": "Koolstoffilter",
    "da": "Kulfilter",
    "it": "Filtro a carbone",
    "ko": "카본 필터",
    "pl": "Filtr węglowy",
    "ru": "Угольный фильтр",
    "sv": "Kolfilter"
  },
  "units": {
    "en": "%",
    "nl": "%",
    "da": "%",
    "it": "%",
    "ko": "%",
    "pl": "%",
    "ru": "%",
    "sv": "%"
  },
  "desc": {
    "en": "The carbon filter level in percent.",
    "nl": "Het koolstoffilterniveau in procenten.",
    "da": "Kulfilterniveauet i procent.",
    "it": "Il livello del filtro al carbone in percentuale.",
    "ko": "백분율로 표현한 카본 필터 수준입니다.",
    "pl": "Poziom filtra węglowego w procentach.",
    "ru": "Уровень угольного фильтра в процентах.",
    "sv": "Kolfilternivån i procent."
  },
  "min": 0,
  "max": 100,
  "insights": true,
  "getable": true,
  "setable": false,
  "uiComponent": "sensor",
  "$flow": {
    "triggers": [
      {
        "id": "measure_carbon_filter_changed",
        "highlight": true,
        "title": {
<<<<<<< HEAD
          "en": "The carbon filter level changed to",
          "nl": "Het koolstoffilterniveau is veranderd naar",
          "da": "Kulfilterniveauet blev ændret til",
          "it": "Il livello del filtro al carbone è passato a",
          "ko": "카본 필터 수준이 다음으로 변경됨",
          "pl": "Poziom filtra węglowego zmienił się na",
          "ru": "Уровень угольного фильтра изменился на",
          "sv": "Kolfilternivån ändrades till"
=======
          "en": "The carbon filter level changed",
          "nl": "Het koolstoffilterniveau is veranderd"
>>>>>>> 950a774c
        },
        "tokens": [
          {
            "name": "$id",
            "title": "$title",
            "type": "$type",
            "example": 50
          }
        ]
      }
    ]
  },
  "minCompatibility": "12.1.0"
}<|MERGE_RESOLUTION|>--- conflicted
+++ resolved
@@ -42,19 +42,14 @@
         "id": "measure_carbon_filter_changed",
         "highlight": true,
         "title": {
-<<<<<<< HEAD
-          "en": "The carbon filter level changed to",
-          "nl": "Het koolstoffilterniveau is veranderd naar",
+          "en": "The carbon filter level changed",
+          "nl": "Het koolstoffilterniveau is veranderd",
           "da": "Kulfilterniveauet blev ændret til",
           "it": "Il livello del filtro al carbone è passato a",
           "ko": "카본 필터 수준이 다음으로 변경됨",
           "pl": "Poziom filtra węglowego zmienił się na",
           "ru": "Уровень угольного фильтра изменился на",
           "sv": "Kolfilternivån ändrades till"
-=======
-          "en": "The carbon filter level changed",
-          "nl": "Het koolstoffilterniveau is veranderd"
->>>>>>> 950a774c
         },
         "tokens": [
           {
