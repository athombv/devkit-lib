{
  "name": "homey-lib",
<<<<<<< HEAD
  "version": "1.0.54",
  "description": "Library for Homey",
=======
  "version": "2.0.8",
  "description": "Shared Library for Homey",
>>>>>>> 22c81200
  "main": "index.js",
  "scripts": {
    "test": "echo \"Error: no test specified\" && exit 1"
  },
  "repository": {
    "type": "git",
    "url": "git+https://github.com/athombv/node-homey-lib.git"
  },
  "author": "Athom B.V.",
  "license": "ISC",
  "bugs": {
    "url": "https://github.com/athombv/node-homey-lib/issues"
  },
  "homepage": "https://github.com/athombv/node-homey-lib#readme",
  "dependencies": {
    "ajv": "^6.1.1",
    "homey-signal-validator": "^2.0.4",
    "image-size": "^0.6.2",
    "semver": "^5.5.0"
  },
  "config": {
    "npmPublishTagTesting": "beta",
    "nodeVersion": "8"
  }
}<|MERGE_RESOLUTION|>--- conflicted
+++ resolved
@@ -1,12 +1,7 @@
 {
   "name": "homey-lib",
-<<<<<<< HEAD
-  "version": "1.0.54",
-  "description": "Library for Homey",
-=======
   "version": "2.0.8",
   "description": "Shared Library for Homey",
->>>>>>> 22c81200
   "main": "index.js",
   "scripts": {
     "test": "echo \"Error: no test specified\" && exit 1"
